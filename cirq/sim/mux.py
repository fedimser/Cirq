# Copyright 2019 The Cirq Developers
#
# Licensed under the Apache License, Version 2.0 (the "License");
# you may not use this file except in compliance with the License.
# You may obtain a copy of the License at
#
#     https://www.apache.org/licenses/LICENSE-2.0
#
# Unless required by applicable law or agreed to in writing, software
# distributed under the License is distributed on an "AS IS" BASIS,
# WITHOUT WARRANTIES OR CONDITIONS OF ANY KIND, either express or implied.
# See the License for the specific language governing permissions and
# limitations under the License.

"""Sampling/simulation methods that delegate to appropriate simulators.

Filename is a reference to multiplexing.
"""

from typing import List, Optional, Type, Union, Sequence, cast, TYPE_CHECKING

import numpy as np

from cirq import circuits, protocols, study, devices, ops, value
from cirq._doc import document
from cirq.sim import (sparse_simulator, density_matrix_simulator,
                      wave_function_simulator)
from cirq.sim.clifford import clifford_simulator

if TYPE_CHECKING:
    import cirq

CIRCUIT_LIKE = Union[circuits.Circuit, ops.Gate, ops.OP_TREE]
document(
    CIRCUIT_LIKE,  # type: ignore
    """A `circuits.Circuit` or a value that can be trivially converted into it:
        a gate, an operation, and a list or tree of operations.
    """)


def _is_clifford_circuit(program: 'cirq.Circuit') -> bool:
    return all(
<<<<<<< HEAD
        clifford_simulator.CliffordSimulator.is_supported_operation(op)
=======
        protocols.has_stabilizer_effect(op) or protocols.is_measurement(op)
>>>>>>> 0fccaae9
        for op in program.all_operations())


def sample(program: 'cirq.Circuit',
           *,
           noise: 'cirq.NOISE_MODEL_LIKE' = None,
           param_resolver: Optional[study.ParamResolver] = None,
           repetitions: int = 1,
           dtype: Type[np.number] = np.complex64,
           seed: value.RANDOM_STATE_LIKE = None) -> study.TrialResult:
    """Simulates sampling from the given circuit.

    Args:
        program: The circuit to sample from.
        noise: Noise model to use while running the simulation.
        param_resolver: Parameters to run with the program.
        repetitions: The number of samples to take.
        dtype: The `numpy.dtype` used by the simulation. Typically one of
            `numpy.complex64` or `numpy.complex128`.
            Favors speed over precision by default, i.e. uses `numpy.complex64`.
        seed: The random seed to use for this simulator.
    """
    noise_model = devices.NoiseModel.from_noise_model_like(noise)

    # State vector simulation is much faster, but only works if no randomness.
    if noise_model == devices.NO_NOISE:
        if _is_clifford_circuit(program):
            # If all non-measurement operations are clifford, use the Clifford
            # simulator.
            return clifford_simulator.CliffordSimulator(seed=seed).run(
                program, param_resolver=param_resolver, repetitions=repetitions)
        if protocols.has_unitary(program):
            return sparse_simulator.Simulator(dtype=dtype, seed=seed).run(
                program=program,
                param_resolver=param_resolver,
                repetitions=repetitions)

    return density_matrix_simulator.DensityMatrixSimulator(
        dtype=dtype, noise=noise_model,
        seed=seed).run(program=program,
                       param_resolver=param_resolver,
                       repetitions=repetitions)


def _to_circuit(program: 'cirq.CIRCUIT_LIKE') -> 'cirq.Circuit':
    result = None
    if isinstance(program, circuits.Circuit):
        # No change needed.
        result = program
    elif isinstance(program, ops.Gate):
        result = circuits.Circuit(
            program.on(*devices.LineQid.for_gate(program)))
    else:
        # It should be an OP_TREE.
        result = circuits.Circuit(program)
    return cast('cirq.Circuit', result)


def final_wavefunction(
        program: 'cirq.CIRCUIT_LIKE',
        *,
        initial_state: Union[int, Sequence[Union[int, float, complex]], np.
                             ndarray] = 0,
        param_resolver: study.ParamResolverOrSimilarType = None,
        qubit_order: ops.QubitOrderOrList = ops.QubitOrder.DEFAULT,
        dtype: Type[np.number] = np.complex64,
        seed: value.RANDOM_STATE_LIKE = None) -> 'np.ndarray':
    """Returns the state vector resulting from acting operations on a state.

    By default the input state is the computational basis zero state, in which
    case the output is just the first column of the implied unitary matrix.

    Args:
        program: The circuit, gate, operation, or tree of operations
            to apply to the initial state in order to produce the result.
        param_resolver: Parameters to run with the program.
        qubit_order: Determines the canonical ordering of the qubits. This
            is often used in specifying the initial state, i.e. the
            ordering of the computational basis states.
        initial_state: If an int, the state is set to the computational
            basis state corresponding to this state. Otherwise  if this
            is a np.ndarray it is the full initial state. In this case it
            must be the correct size, be normalized (an L2 norm of 1), and
            be safely castable to an appropriate dtype for the simulator.
        dtype: The `numpy.dtype` used by the simulation. Typically one of
            `numpy.complex64` or `numpy.complex128`.
        seed: The random seed to use for this simulator.

    Returns:
        The wavefunction resulting from applying the given unitary operations to
        the desired initial state. Specifically, a numpy array containing the
        the amplitudes in np.kron order, where the order of arguments to kron
        is determined by the qubit order argument (which defaults to just
        sorting the qubits that are present into an ascending order).
    """

    if not isinstance(initial_state, int):
        initial_state = np.asarray(initial_state, dtype=dtype)

    circuit_like = _to_circuit(program)

    if not protocols.has_unitary(
            protocols.resolve_parameters(circuit_like, param_resolver)):
        raise ValueError(
            "Program doesn't have a single well defined final wavefunction "
            "because it is not unitary. "
            "Maybe you wanted `cirq.final_density_matrix`?\n"
            "\n"
            "Program: {!r}".format(circuit_like))

    result = sparse_simulator.Simulator(dtype=dtype, seed=seed).simulate(
        program=circuit_like,
        initial_state=initial_state,
        qubit_order=qubit_order,
        param_resolver=param_resolver)

    return cast(sparse_simulator.SparseSimulatorStep, result).state_vector()


def sample_sweep(program: 'cirq.Circuit',
                 params: study.Sweepable,
                 *,
                 noise: 'cirq.NOISE_MODEL_LIKE' = None,
                 repetitions: int = 1,
                 dtype: Type[np.number] = np.complex64,
                 seed: value.RANDOM_STATE_LIKE = None
                ) -> List[study.TrialResult]:
    """Runs the supplied Circuit, mimicking quantum hardware.

    In contrast to run, this allows for sweeping over different parameter
    values.

    Args:
        program: The circuit to simulate.
        params: Parameters to run with the program.
        noise: Noise model to use while running the simulation.
        repetitions: The number of repetitions to simulate, per set of
            parameter values.
        dtype: The `numpy.dtype` used by the simulation. Typically one of
            `numpy.complex64` or `numpy.complex128`.
            Favors speed over precision by default, i.e. uses `numpy.complex64`.
        seed: The random seed to use for this simulator.

    Returns:
        TrialResult list for this run; one for each possible parameter
        resolver.
    """
    prng = value.parse_random_state(seed)

    trial_results = []  # type: List[study.TrialResult]
    for param_resolver in study.to_resolvers(params):
        measurements = sample(program,
                              noise=noise,
                              param_resolver=param_resolver,
                              repetitions=repetitions,
                              dtype=dtype,
                              seed=prng)
        trial_results.append(measurements)
    return trial_results


def final_density_matrix(
        program: 'cirq.CIRCUIT_LIKE',
        *,
        noise: 'cirq.NOISE_MODEL_LIKE' = None,
        initial_state: Union[int, Sequence[Union[int, float, complex]], np.
                             ndarray] = 0,
        param_resolver: study.ParamResolverOrSimilarType = None,
        qubit_order: ops.QubitOrderOrList = ops.QubitOrder.DEFAULT,
        dtype: Type[np.number] = np.complex64,
        seed: Optional[Union[int, np.random.RandomState]] = None,
        ignore_measurement_results: bool = True) -> 'np.ndarray':
    """Returns the density matrix resulting from simulating the circuit.

    Note that, unlike `cirq.final_wavefunction`, terminal measurements
    are not omitted. Instead, all measurements are treated as sources
    of decoherence (i.e. measurements do not collapse, they dephase). See
    ignore_measurement_results for details.

    Args:
        program: The circuit, gate, operation, or tree of operations
            to apply to the initial state in order to produce the result.
        noise: Noise model to use while running the simulation.
        param_resolver: Parameters to run with the program.
        qubit_order: Determines the canonical ordering of the qubits. This
            is often used in specifying the initial state, i.e. the
            ordering of the computational basis states.
        initial_state: If an int, the state is set to the computational
            basis state corresponding to this state. Otherwise  if this
            is a np.ndarray it is the full initial state. In this case it
            must be the correct size, be normalized (an L2 norm of 1), and
            be safely castable to an appropriate dtype for the simulator.
        dtype: The `numpy.dtype` used by the simulation. Typically one of
            `numpy.complex64` or `numpy.complex128`.
        seed: The random seed to use for this simulator.
        ignore_measurement_results: Defaults to True. When True, the returned
            density matrix is not conditioned on any measurement results.
            For example, this effectively replaces computational basis
            measurement with dephasing noise. The result density matrix in this
            case should be unique. When False, the result will be conditioned on
            sampled (but unreported) measurement results. In this case the
            result may vary from call to call.

    Returns:
        The density matrix for the state which results from applying the given
        operations to the desired initial state.

    """
    initial_state_like = None
    if not isinstance(initial_state, int):
        initial_state_like = np.asarray(initial_state, dtype=dtype)
    else:
        initial_state_like = initial_state

    noise_model = devices.NoiseModel.from_noise_model_like(noise)
    circuit_like = _to_circuit(program)

    can_do_unitary_simulation = True
    if not protocols.has_unitary(circuit_like):
        can_do_unitary_simulation = False
    if isinstance(circuit_like, circuits.Circuit):
        if cast(circuits.Circuit, circuit_like).has_measurements():
            # Including terminal measurements.
            can_do_unitary_simulation = False
    if noise_model != devices.NO_NOISE:
        can_do_unitary_simulation = False

    if can_do_unitary_simulation:
        # pure case: use SparseSimulator
        result = sparse_simulator.Simulator(dtype=dtype, seed=seed).simulate(
            program=circuit_like,
            initial_state=initial_state_like,
            qubit_order=qubit_order,
            param_resolver=param_resolver)
        return cast(wave_function_simulator.WaveFunctionTrialResult,
                    result).density_matrix_of()
    else:
        # noisy case: use DensityMatrixSimulator with dephasing
        result = density_matrix_simulator.DensityMatrixSimulator(
            dtype=dtype,
            noise=noise,
            seed=seed,
            ignore_measurement_results=(ignore_measurement_results)).simulate(
                program=circuit_like,
                initial_state=initial_state_like,
                qubit_order=qubit_order,
                param_resolver=param_resolver)
        return cast(density_matrix_simulator.DensityMatrixTrialResult,
                    result).final_density_matrix<|MERGE_RESOLUTION|>--- conflicted
+++ resolved
@@ -40,11 +40,7 @@
 
 def _is_clifford_circuit(program: 'cirq.Circuit') -> bool:
     return all(
-<<<<<<< HEAD
         clifford_simulator.CliffordSimulator.is_supported_operation(op)
-=======
-        protocols.has_stabilizer_effect(op) or protocols.is_measurement(op)
->>>>>>> 0fccaae9
         for op in program.all_operations())
 
 
