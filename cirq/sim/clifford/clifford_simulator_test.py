import numpy as np
import pytest
import sympy

import cirq


def test_simulate_no_circuit():
    q0, q1 = cirq.LineQubit.range(2)
    simulator = cirq.CliffordSimulator()
    circuit = cirq.Circuit()
    result = simulator.simulate(circuit, qubit_order=[q0, q1])
    np.testing.assert_almost_equal(result.final_state.to_numpy(),
                                   np.array([1, 0, 0, 0]))
    assert len(result.measurements) == 0


def test_run_no_repetitions():
    q0 = cirq.LineQubit(0)
    simulator = cirq.CliffordSimulator()
    circuit = cirq.Circuit(cirq.H(q0), cirq.measure(q0))
    result = simulator.run(circuit, repetitions=0)
    assert sum(result.measurements['0']) == 0


def test_run_hadamard():
    q0 = cirq.LineQubit(0)
    simulator = cirq.CliffordSimulator()
    circuit = cirq.Circuit(cirq.H(q0), cirq.measure(q0))
    result = simulator.run(circuit, repetitions=100)
    assert sum(result.measurements['0'])[0] < 80
    assert sum(result.measurements['0'])[0] > 20


def test_run_GHZ():
    (q0, q1) = (cirq.LineQubit(0), cirq.LineQubit(1))
    simulator = cirq.CliffordSimulator()
    circuit = cirq.Circuit(cirq.H(q0), cirq.H(q1), cirq.measure(q0))
    result = simulator.run(circuit, repetitions=100)
    assert sum(result.measurements['0'])[0] < 80
    assert sum(result.measurements['0'])[0] > 20


def test_run_correlations():
    q0, q1 = cirq.LineQubit.range(2)
    simulator = cirq.CliffordSimulator()
    circuit = cirq.Circuit(cirq.H(q0), cirq.CNOT(q0, q1), cirq.measure(q0, q1))
    for _ in range(10):
        result = simulator.run(circuit)
        bits = result.measurements['0,1'][0]
        assert bits[0] == bits[1]


def test_run_parameters_not_resolved():
    a = cirq.LineQubit(0)
    simulator = cirq.CliffordSimulator()
    circuit = cirq.Circuit(
        cirq.XPowGate(exponent=sympy.Symbol('a'))(a), cirq.measure(a))
    with pytest.raises(ValueError, match='symbols were not specified'):
        _ = simulator.run_sweep(circuit, cirq.ParamResolver({}))


def test_simulate_parameters_not_resolved():
    a = cirq.LineQubit(0)
    simulator = cirq.CliffordSimulator()
    circuit = cirq.Circuit(
        cirq.XPowGate(exponent=sympy.Symbol('a'))(a), cirq.measure(a))
    with pytest.raises(ValueError, match='symbols were not specified'):
        _ = simulator.simulate_sweep(circuit, cirq.ParamResolver({}))


def test_simulate():
    q0, q1 = cirq.LineQubit.range(2)
    simulator = cirq.CliffordSimulator()
    circuit = cirq.Circuit(cirq.H(q0), cirq.H(q1))
    result = simulator.simulate(circuit, qubit_order=[q0, q1])
    np.testing.assert_almost_equal(result.final_state.to_numpy(),
                                   np.array([0.5, 0.5, 0.5, 0.5]))
    assert len(result.measurements) == 0


def test_simulate_initial_state():
    q0, q1 = cirq.LineQubit.range(2)
    simulator = cirq.CliffordSimulator()
    for b0 in [0, 1]:
        for b1 in [0, 1]:
            circuit = cirq.Circuit()
            if b0:
                circuit.append(cirq.X(q0))
            if b1:
                circuit.append(cirq.X(q1))
            circuit.append(cirq.measure(q0, q1))

            result = simulator.simulate(circuit, initial_state=1)
            expected_state = np.zeros(shape=(2, 2))
            expected_state[b0][1 - b1] = 1.0
            np.testing.assert_almost_equal(result.final_state.to_numpy(),
                                           np.reshape(expected_state, 4))


def test_simulate_qubit_order():
    q0, q1 = cirq.LineQubit.range(2)
    simulator = cirq.CliffordSimulator()
    for b0 in [0, 1]:
        for b1 in [0, 1]:
            circuit = cirq.Circuit()
            if b0:
                circuit.append(cirq.X(q0))
            if b1:
                circuit.append(cirq.X(q1))
            circuit.append(cirq.measure(q0, q1))

            result = simulator.simulate(circuit, qubit_order=[q1, q0])
            expected_state = np.zeros(shape=(2, 2))
            expected_state[b1][b0] = 1.0
            np.testing.assert_almost_equal(result.final_state.to_numpy(),
                                           np.reshape(expected_state, 4))


def test_run_measure_multiple_qubits():
    q0, q1 = cirq.LineQubit.range(2)
    simulator = cirq.CliffordSimulator()
    for b0 in [0, 1]:
        for b1 in [0, 1]:
            circuit = cirq.Circuit()
            if b0:
                circuit.append(cirq.X(q0))
            if b1:
                circuit.append(cirq.X(q1))
            circuit.append(cirq.measure(q0, q1))
            result = simulator.run(circuit, repetitions=3)
            np.testing.assert_equal(result.measurements,
                                    {'0,1': [[b0, b1]] * 3})


def test_simulate_moment_steps():
    q0, q1 = cirq.LineQubit.range(2)
    circuit = cirq.Circuit(cirq.H(q0), cirq.H(q1), cirq.H(q0), cirq.H(q1))
    simulator = cirq.CliffordSimulator()
    for i, step in enumerate(simulator.simulate_moment_steps(circuit)):
        if i == 0:
            np.testing.assert_almost_equal(step.state.to_numpy(),
                                           np.array([0.5] * 4))
        else:
            np.testing.assert_almost_equal(step.state.to_numpy(),
                                           np.array([1, 0, 0, 0]))


def test_simulate_moment_steps_sample():
    q0, q1 = cirq.LineQubit.range(2)
    circuit = cirq.Circuit(cirq.H(q0), cirq.CNOT(q0, q1))
    simulator = cirq.CliffordSimulator()
    for i, step in enumerate(simulator.simulate_moment_steps(circuit)):
        if i == 0:
            samples = step.sample([q0, q1], repetitions=10)
            for sample in samples:
                assert (np.array_equal(sample, [True, False]) or
                        np.array_equal(sample, [False, False]))
        else:
            samples = step.sample([q0, q1], repetitions=10)
            for sample in samples:
                assert (np.array_equal(sample, [True, True]) or
                        np.array_equal(sample, [False, False]))


def test_simulate_moment_steps_intermediate_measurement():
    q0 = cirq.LineQubit(0)
    circuit = cirq.Circuit(cirq.H(q0), cirq.measure(q0), cirq.H(q0))
    simulator = cirq.CliffordSimulator()
    for i, step in enumerate(simulator.simulate_moment_steps(circuit)):
        if i == 1:
            result = int(step.measurements['0'][0])
            expected = np.zeros(2)
            expected[result] = 1
            np.testing.assert_almost_equal(step.state.to_numpy(), expected)
        if i == 2:
            expected = np.array([np.sqrt(0.5), np.sqrt(0.5) * (-1)**result])
            np.testing.assert_almost_equal(step.state.to_numpy(), expected)


def test_clifford_trial_result_repr():
    q0 = cirq.LineQubit(0)
    final_simulator_state = cirq.CliffordState(qubit_map={q0: 0})
    assert (repr(
        cirq.CliffordTrialResult(params=cirq.ParamResolver({}),
                                 measurements={'m': np.array([[1]])},
                                 final_simulator_state=final_simulator_state))
            == "cirq.SimulationTrialResult(params=cirq.ParamResolver({}), "
            "measurements={'m': array([[1]])}, "
            "final_simulator_state=StabilizerStateChForm(num_qubits=1, "
            "initial_state=0))")


def test_clifford_trial_result_str():
    q0 = cirq.LineQubit(0)
    final_simulator_state = cirq.CliffordState(qubit_map={q0: 0})
    assert (str(
        cirq.CliffordTrialResult(params=cirq.ParamResolver({}),
                                 measurements={'m': np.array([[1]])},
                                 final_simulator_state=final_simulator_state))
            == "measurements: m=1\n"
            "output state: |0⟩")


def test_clifford_step_result_str():
    q0 = cirq.LineQubit(0)
    final_simulator_state = cirq.CliffordState(qubit_map={q0: 0})

    assert (str(
        cirq.CliffordSimulatorStepResult(
            measurements={'m': np.array([[1]])},
            state=final_simulator_state)) == "m=1\n"
            "|0⟩")


def test_clifford_step_result_no_measurements_str():
    q0 = cirq.LineQubit(0)
    final_simulator_state = cirq.CliffordState(qubit_map={q0: 0})

    assert (str(
        cirq.CliffordSimulatorStepResult(measurements={},
                                         state=final_simulator_state)) == "|0⟩")


def test_clifford_state_str():
    (q0, q1) = (cirq.LineQubit(0), cirq.LineQubit(1))
    state = cirq.CliffordState(qubit_map={q0: 0, q1: 1})

    assert (str(state) == "|00⟩")


def test_clifford_state_stabilizers():
    (q0, q1, q2) = (cirq.LineQubit(0), cirq.LineQubit(1), cirq.LineQubit(2))
    state = cirq.CliffordState(qubit_map={q0: 0, q1: 1, q2: 2})
    state.apply_unitary(cirq.H(q0))
    state.apply_unitary(cirq.H(q1))
    state.apply_unitary(cirq.S(q1))

    f = cirq.DensePauliString
    assert (state.stabilizers() == [f('XII'), f('IYI'), f('IIZ')])
    assert (state.destabilizers() == [f('ZII'), f('IZI'), f('IIX')])


def test_clifford_state_wave_function():
    (q0, q1) = (cirq.LineQubit(0), cirq.LineQubit(1))
    state = cirq.CliffordState(qubit_map={q0: 0, q1: 1})

    np.testing.assert_equal(state.wave_function(),
                            [1. + 0.j, 0. + 0.j, 0. + 0.j, 0. + 0.j])


def test_clifford_tableau_str():
    (q0, q1, q2) = (cirq.LineQubit(0), cirq.LineQubit(1), cirq.LineQubit(2))
    state = cirq.CliffordState(qubit_map={q0: 0, q1: 1, q2: 2})
    state.apply_unitary(cirq.H(q0))
    state.apply_unitary(cirq.H(q1))
    state.apply_unitary(cirq.S(q1))

    assert (str(state.tableau) == "+ X I I \n+ I Y I \n+ I I Z ")


def test_clifford_tableau_repr():
    (q0, q1) = (cirq.LineQubit(0), cirq.LineQubit(1))
    state = cirq.CliffordState(qubit_map={q0: 0, q1: 1})
    f = cirq.DensePauliString
    assert (repr(state.tableau) == "stabilizers: [{!r}, {!r}]".format(
        f("ZI"), f("IZ")))


def test_clifford_tableau_str_full():
    (q0, q1) = (cirq.LineQubit(0), cirq.LineQubit(1))
    state = cirq.CliffordState(qubit_map={q0: 0, q1: 1})
    state.apply_unitary(cirq.H(q0))
    state.apply_unitary(cirq.S(q0))

    assert (state.tableau._str_full_() == "stable | destable\n"
            "-------+----------\n"
            "+ Y0   | + Z0  \n"
            "+   Z1 | +   X1\n")


def test_stabilizerStateChForm_H():
    (q0, q1) = (cirq.LineQubit(0), cirq.LineQubit(1))
    state = cirq.CliffordState(qubit_map={q0: 0, q1: 1})
    with pytest.raises(ValueError, match="|y> is equal to |z>"):
        state.ch_form._H_decompose(0, 1, 1, 0)


def test_clifford_stabilizerStateChForm_repr():
    (q0, q1) = (cirq.LineQubit(0), cirq.LineQubit(1))
    state = cirq.CliffordState(qubit_map={q0: 0, q1: 1})
    assert repr(state) == 'StabilizerStateChForm(num_qubits=2, initial_state=0)'


def test_clifford_circuit():
    (q0, q1) = (cirq.LineQubit(0), cirq.LineQubit(1))
    circuit = cirq.Circuit()

    np.random.seed(0)

    for _ in range(100):
        x = np.random.randint(7)

        if x == 0:
            circuit.append(cirq.X(np.random.choice((q0, q1))))
        elif x == 1:
            circuit.append(cirq.Z(np.random.choice((q0, q1))))
        elif x == 2:
            circuit.append(cirq.Y(np.random.choice((q0, q1))))
        elif x == 3:
            circuit.append(cirq.S(np.random.choice((q0, q1))))
        elif x == 4:
            circuit.append(cirq.H(np.random.choice((q0, q1))))
        elif x == 5:
            circuit.append(cirq.CNOT(q0, q1))
        elif x == 6:
            circuit.append(cirq.CZ(q0, q1))

    clifford_simulator = cirq.CliffordSimulator()
    wave_function_simulator = cirq.Simulator()

    np.testing.assert_almost_equal(
        clifford_simulator.simulate(circuit).final_state.wave_function(),
        wave_function_simulator.simulate(circuit).final_state)


@pytest.mark.parametrize(
    "qubits",
    [cirq.LineQubit.range(2), cirq.LineQubit.range(4)])
def test_clifford_circuit_2(qubits):
    circuit = cirq.Circuit()

    np.random.seed(2)

    for _ in range(50):
        x = np.random.randint(7)

        if x == 0:
            circuit.append(cirq.X(np.random.choice(qubits)))  # coverage: ignore
        elif x == 1:
            circuit.append(cirq.Z(np.random.choice(qubits)))  # coverage: ignore
        elif x == 2:
            circuit.append(cirq.Y(np.random.choice(qubits)))  # coverage: ignore
        elif x == 3:
            circuit.append(cirq.S(np.random.choice(qubits)))  # coverage: ignore
        elif x == 4:
            circuit.append(cirq.H(np.random.choice(qubits)))  # coverage: ignore
        elif x == 5:
            circuit.append(cirq.CNOT(qubits[0], qubits[1]))  # coverage: ignore
        elif x == 6:
            circuit.append(cirq.CZ(qubits[0], qubits[1]))  # coverage: ignore

    circuit.append(cirq.measure(qubits[0]))
    result = cirq.CliffordSimulator().run(circuit, repetitions=100)

    assert sum(result.measurements['0'])[0] < 80
    assert sum(result.measurements['0'])[0] > 20


def test_clifford_circuit_3():
    # This test tests the simulator on arbitrary 1-qubit Clifford gates.
    (q0, q1) = (cirq.LineQubit(0), cirq.LineQubit(1))
    circuit = cirq.Circuit()

    np.random.seed(0)

    def random_clifford_gate():
        matrix = np.eye(2)
        for _ in range(10):
            matrix = matrix @ cirq.unitary(np.random.choice((cirq.H, cirq.S)))
        matrix *= np.exp(1j * np.random.uniform(0, 2 * np.pi))
        return cirq.MatrixGate(matrix)

    for _ in range(20):
        if np.random.randint(5) == 0:
            circuit.append(cirq.CNOT(q0, q1))
        else:
            circuit.append(random_clifford_gate()(np.random.choice((q0, q1))))

    clifford_simulator = cirq.CliffordSimulator()
    wave_function_simulator = cirq.Simulator()

    np.testing.assert_almost_equal(
        clifford_simulator.simulate(circuit).final_state.wave_function(),
        wave_function_simulator.simulate(circuit).final_state)


def test_non_clifford_circuit():
    q0 = cirq.LineQubit(0)
    circuit = cirq.Circuit()
    circuit.append(cirq.T(q0))
    with pytest.raises(ValueError,
<<<<<<< HEAD
                       match="T cannot be run with Clifford simulator."):
        cirq.CliffordSimulator().simulate(circuit)


def test_gate_not_supported():
    q = cirq.LineQubit.range(2)
    circuit = cirq.Circuit()
    circuit.append(cirq.SWAP(q[0], q[1]))

    # This is a Clifford gate, but it's not supported yet.
    with pytest.raises(ValueError,
                       match="SWAP cannot be run with Clifford simulator."):
        cirq.CliffordSimulator().simulate(circuit)


def test_is_supported_operation():
    q1, q2 = cirq.LineQubit.range(2)
    assert cirq.CliffordSimulator.is_supported_operation(cirq.X(q1))
    assert cirq.CliffordSimulator.is_supported_operation(cirq.H(q1))
    assert cirq.CliffordSimulator.is_supported_operation(cirq.CNOT(q1, q2))
    assert cirq.CliffordSimulator.is_supported_operation(cirq.measure(q1))
    assert cirq.CliffordSimulator.is_supported_operation(
        cirq.GlobalPhaseOperation(1j))

    assert not cirq.CliffordSimulator.is_supported_operation(cirq.T(q1))


def test_simulate_pauli_string():
    q = cirq.NamedQubit('q')
    circuit = cirq.Circuit(
        [cirq.PauliString({q: 'X'}),
         cirq.PauliString({q: 'Z'})])
    simulator = cirq.CliffordSimulator()

    result = simulator.simulate(circuit).final_state.wave_function()

    assert np.allclose(result, [0, -1])


def test_simulate_global_phase_operation():
    q1, q2 = cirq.LineQubit.range(2)
    circuit = cirq.Circuit(
        [cirq.I(q1), cirq.I(q2),
         cirq.GlobalPhaseOperation(-1j)])
    simulator = cirq.CliffordSimulator()

    result = simulator.simulate(circuit).final_state.wave_function()

    assert np.allclose(result, [-1j, 0, 0, 0])
=======
                       match="T cannot be run with Clifford simulator"):
        cirq.CliffordSimulator().simulate(circuit)


def test_sample_seed():
    q = cirq.NamedQubit('q')
    circuit = cirq.Circuit(cirq.H(q), cirq.measure(q))
    simulator = cirq.CliffordSimulator(seed=1234)
    result = simulator.run(circuit, repetitions=20)
    measured = result.measurements['q']
    result_string = ''.join(map(lambda x: str(int(x[0])), measured))
    assert result_string == '11010001111100100000'
>>>>>>> 0fccaae9
<|MERGE_RESOLUTION|>--- conflicted
+++ resolved
@@ -390,7 +390,6 @@
     circuit = cirq.Circuit()
     circuit.append(cirq.T(q0))
     with pytest.raises(ValueError,
-<<<<<<< HEAD
                        match="T cannot be run with Clifford simulator."):
         cirq.CliffordSimulator().simulate(circuit)
 
@@ -404,6 +403,16 @@
     with pytest.raises(ValueError,
                        match="SWAP cannot be run with Clifford simulator."):
         cirq.CliffordSimulator().simulate(circuit)
+
+
+def test_sample_seed():
+    q = cirq.NamedQubit('q')
+    circuit = cirq.Circuit(cirq.H(q), cirq.measure(q))
+    simulator = cirq.CliffordSimulator(seed=1234)
+    result = simulator.run(circuit, repetitions=20)
+    measured = result.measurements['q']
+    result_string = ''.join(map(lambda x: str(int(x[0])), measured))
+    assert result_string == '11010001111100100000'
 
 
 def test_is_supported_operation():
@@ -439,18 +448,4 @@
 
     result = simulator.simulate(circuit).final_state.wave_function()
 
-    assert np.allclose(result, [-1j, 0, 0, 0])
-=======
-                       match="T cannot be run with Clifford simulator"):
-        cirq.CliffordSimulator().simulate(circuit)
-
-
-def test_sample_seed():
-    q = cirq.NamedQubit('q')
-    circuit = cirq.Circuit(cirq.H(q), cirq.measure(q))
-    simulator = cirq.CliffordSimulator(seed=1234)
-    result = simulator.run(circuit, repetitions=20)
-    measured = result.measurements['q']
-    result_string = ''.join(map(lambda x: str(int(x[0])), measured))
-    assert result_string == '11010001111100100000'
->>>>>>> 0fccaae9
+    assert np.allclose(result, [-1j, 0, 0, 0])